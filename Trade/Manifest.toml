--- conflicted
+++ resolved
@@ -418,11 +418,7 @@
 version = "4.1.1"
 
 [[deps.CryptoXch]]
-<<<<<<< HEAD
-deps = ["CSV", "DataAPI", "DataFrames", "Dates", "EnvConfig", "JDF", "Logging", "Bybit", "Ohlcv", "TestOhlcv"]
-=======
 deps = ["Bybit", "CSV", "DataAPI", "DataFrames", "Dates", "EnvConfig", "JDF", "Logging", "Ohlcv", "SortingAlgorithms", "TestOhlcv"]
->>>>>>> 06fc311c
 path = "../CryptoXch"
 uuid = "377c31d0-5293-4e5d-923f-2b5362fd66a9"
 version = "0.1.3"
@@ -1365,17 +1361,7 @@
 deps = ["AssetRegistry", "Base64", "HTTP", "Hiccup", "MbedTLS", "Pkg", "Sockets"]
 git-tree-sha1 = "0bdaa479939d2a1f85e2f93e38fbccfcb73175a5"
 uuid = "a975b10e-0019-58db-a62f-e48ff68538c9"
-<<<<<<< HEAD
-version = "0.7.6"
-
-[[deps.Bybit]]
-deps = ["Dates", "HTTP", "JSON", "Logging", "Printf", "SHA"]
-path = "../Bybit"
-uuid = "6b34612f-2f8c-4852-8832-29260c2555ec"
-version = "0.1.0"
-=======
 version = "1.0.1"
->>>>>>> 06fc311c
 
 [[deps.NLSolversBase]]
 deps = ["DiffResults", "Distributed", "FiniteDiff", "ForwardDiff"]
