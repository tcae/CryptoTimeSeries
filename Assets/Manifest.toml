# This file is machine-generated - editing it directly is not advised

julia_version = "1.9.2"
manifest_format = "2.0"
project_hash = "54eb3c9cb2182806a4e3d16827a39dc368e11754"

[[deps.ArgTools]]
uuid = "0dad84c5-d112-42e6-8d28-ef12dabb789f"
version = "1.1.1"

[[deps.Artifacts]]
uuid = "56f22d72-fd6d-98f1-02f0-08ddc0907c33"

[[deps.Base64]]
uuid = "2a0f44e3-6c83-55bd-87e4-b1978d98bd5f"

[[deps.Blosc]]
deps = ["Blosc_jll"]
git-tree-sha1 = "310b77648d38c223d947ff3f50f511d08690b8d5"
uuid = "a74b3585-a348-5f62-a45c-50e91977d574"
version = "0.7.3"

[[deps.Blosc_jll]]
deps = ["Artifacts", "JLLWrappers", "Libdl", "Lz4_jll", "Pkg", "Zlib_jll", "Zstd_jll"]
git-tree-sha1 = "91d6baa911283650df649d0aea7c28639273ae7b"
uuid = "0b7ba130-8d10-5ba8-a3d6-c5182647fed9"
version = "1.21.1+0"

[[deps.BufferedStreams]]
git-tree-sha1 = "bb065b14d7f941b8617bc323063dbe79f55d16ea"
uuid = "e1450e63-4bb3-523b-b2a4-4ffa8c0fd77d"
version = "1.1.0"

[[deps.Bybit]]
deps = ["Dates", "HTTP", "JSON", "Logging", "Printf", "SHA"]
path = "../Bybit"
uuid = "6ee0addf-7ba9-4af4-b054-15117c9fd786"
version = "0.1.1"

[[deps.CSV]]
deps = ["CodecZlib", "Dates", "FilePathsBase", "InlineStrings", "Mmap", "Parsers", "PooledArrays", "SentinelArrays", "Tables", "Unicode", "WeakRefStrings"]
git-tree-sha1 = "873fb188a4b9d76549b81465b1f75c82aaf59238"
uuid = "336ed68f-0bac-5ca0-87d4-7b16caf5d00b"
version = "0.10.4"

[[deps.CategoricalArrays]]
deps = ["DataAPI", "Future", "Missings", "Printf", "Requires", "Statistics", "Unicode"]
git-tree-sha1 = "5f5a975d996026a8dd877c35fe26a7b8179c02ba"
uuid = "324d7699-5711-5eae-9e2f-1d82baa6b597"
version = "0.10.6"

[[deps.ChainRulesCore]]
deps = ["Compat", "LinearAlgebra", "SparseArrays"]
git-tree-sha1 = "9489214b993cd42d17f44c36e359bf6a7c919abf"
uuid = "d360d2e6-b24c-11e9-a2a3-2a2ae2dbcce4"
version = "1.15.0"

[[deps.ChangesOfVariables]]
deps = ["ChainRulesCore", "LinearAlgebra", "Test"]
git-tree-sha1 = "1e315e3f4b0b7ce40feded39c73049692126cf53"
uuid = "9e997f8a-9a97-42d5-a9f1-ce6bfc15e2c0"
version = "0.1.3"

[[deps.CodecZlib]]
deps = ["TranscodingStreams", "Zlib_jll"]
git-tree-sha1 = "ded953804d019afa9a3f98981d99b33e3db7b6da"
uuid = "944b1d66-785c-5afd-91f1-9de20f533193"
version = "0.7.0"

[[deps.Combinatorics]]
git-tree-sha1 = "08c8b6831dc00bfea825826be0bc8336fc369860"
uuid = "861a8166-3701-5b0c-9a16-15d98fcdc6aa"
version = "1.0.2"

[[deps.Compat]]
deps = ["Base64", "Dates", "DelimitedFiles", "Distributed", "InteractiveUtils", "LibGit2", "Libdl", "LinearAlgebra", "Markdown", "Mmap", "Pkg", "Printf", "REPL", "Random", "SHA", "Serialization", "SharedArrays", "Sockets", "SparseArrays", "Statistics", "Test", "UUIDs", "Unicode"]
git-tree-sha1 = "9be8be1d8a6f44b96482c8af52238ea7987da3e3"
uuid = "34da2185-b29b-5c13-b0c7-acf172513d20"
version = "3.45.0"

[[deps.CompilerSupportLibraries_jll]]
deps = ["Artifacts", "Libdl"]
uuid = "e66e0078-7015-5450-92f7-15fbd957f2ae"
version = "1.0.5+0"

[[deps.Crayons]]
git-tree-sha1 = "249fe38abf76d48563e2f4556bebd215aa317e15"
uuid = "a8cc5b0e-0ffa-5ad4-8c14-923d3ee1735f"
version = "4.1.1"

[[deps.CryptoXch]]
<<<<<<< HEAD
deps = ["CSV", "DataAPI", "DataFrames", "Dates", "EnvConfig", "JDF", "Logging", "Bybit", "Ohlcv", "TestOhlcv"]
=======
deps = ["Bybit", "CSV", "DataAPI", "DataFrames", "Dates", "EnvConfig", "JDF", "Logging", "Ohlcv", "SortingAlgorithms", "TestOhlcv"]
>>>>>>> 06fc311c
path = "../CryptoXch"
uuid = "377c31d0-5293-4e5d-923f-2b5362fd66a9"
version = "0.1.3"

[[deps.DataAPI]]
git-tree-sha1 = "fb5f5316dd3fd4c5e7c30a24d50643b73e37cd40"
uuid = "9a962f9c-6df0-11e9-0e5d-c546b8b5ee8a"
version = "1.10.0"

[[deps.DataFrames]]
deps = ["Compat", "DataAPI", "Future", "InvertedIndices", "IteratorInterfaceExtensions", "LinearAlgebra", "Markdown", "Missings", "PooledArrays", "PrettyTables", "Printf", "REPL", "Reexport", "SortingAlgorithms", "Statistics", "TableTraits", "Tables", "Unicode"]
git-tree-sha1 = "daa21eb85147f72e41f6352a57fccea377e310a9"
uuid = "a93c6f00-e57d-5684-b7b6-d8193f3e46c0"
version = "1.3.4"

[[deps.DataStructures]]
deps = ["Compat", "InteractiveUtils", "OrderedCollections"]
git-tree-sha1 = "d1fff3a548102f48987a52a2e0d114fa97d730f0"
uuid = "864edb3b-99cc-5e75-8d2d-829cb0a9cfe8"
version = "0.18.13"

[[deps.DataValueInterfaces]]
git-tree-sha1 = "bfc1187b79289637fa0ef6d4436ebdfe6905cbd6"
uuid = "e2d170a0-9d28-54be-80f0-106bbe20a464"
version = "1.0.0"

[[deps.Dates]]
deps = ["Printf"]
uuid = "ade2ca70-3891-5945-98fb-dc099432e06a"

[[deps.DelimitedFiles]]
deps = ["Mmap"]
git-tree-sha1 = "9e2f36d3c96a820c678f2f1f1782582fcf685bae"
uuid = "8bb1440f-4735-579b-a4ab-409b98df4dab"
version = "1.9.1"

[[deps.Distributed]]
deps = ["Random", "Serialization", "Sockets"]
uuid = "8ba89e20-285c-5b6f-9357-94700520ee1b"

[[deps.DocStringExtensions]]
deps = ["LibGit2"]
git-tree-sha1 = "b19534d1895d702889b219c382a6e18010797f0b"
uuid = "ffbed154-4ef7-542d-bbb7-c09d3a79fcae"
version = "0.8.6"

[[deps.Downloads]]
deps = ["ArgTools", "FileWatching", "LibCURL", "NetworkOptions"]
uuid = "f43a241f-c20a-4ad4-852c-f6b1247861c6"
version = "1.6.0"

[[deps.EnvConfig]]
deps = ["Dates", "JSON", "Logging", "Pkg", "Test"]
path = "../EnvConfig"
uuid = "a6e3057b-1cf6-47d2-8344-4f4d121c3bc7"
version = "0.1.1"

[[deps.ExprTools]]
git-tree-sha1 = "56559bbef6ca5ea0c0818fa5c90320398a6fbf8d"
uuid = "e2ba6199-217a-4e67-a87a-7c52f15ade04"
version = "0.1.8"

[[deps.Features]]
deps = ["Combinatorics", "DataFrames", "Dates", "EnvConfig", "Logging", "Ohlcv", "RollingFunctions"]
path = "../Features"
uuid = "5dba1262-1c53-45f4-82e1-ee0062ee5128"
version = "0.1.2"

[[deps.FilePathsBase]]
deps = ["Compat", "Dates", "Mmap", "Printf", "Test", "UUIDs"]
git-tree-sha1 = "129b104185df66e408edd6625d480b7f9e9823a0"
uuid = "48062228-2e41-5def-b9a4-89aafe57970f"
version = "0.9.18"

[[deps.FileWatching]]
uuid = "7b1f6079-737a-58dc-b8bc-7a2ca5c1b5ee"

[[deps.Formatting]]
deps = ["Printf"]
git-tree-sha1 = "8339d61043228fdd3eb658d86c926cb282ae72a8"
uuid = "59287772-0a20-5a39-b81b-1366585eb4c0"
version = "0.4.2"

[[deps.Future]]
deps = ["Random"]
uuid = "9fa8497b-333b-5362-9e8d-4d0656e87820"

[[deps.HTTP]]
deps = ["Base64", "CodecZlib", "Dates", "IniFile", "Logging", "LoggingExtras", "MbedTLS", "NetworkOptions", "Random", "SimpleBufferStream", "Sockets", "URIs", "UUIDs"]
git-tree-sha1 = "bd11d3220f89382f3116ed34c92badaa567239c9"
uuid = "cd3eb016-35fb-5094-929b-558a96fad6f3"
version = "1.0.5"

[[deps.IniFile]]
git-tree-sha1 = "f550e6e32074c939295eb5ea6de31849ac2c9625"
uuid = "83e8ac13-25f8-5344-8a64-a9f2b223428f"
version = "0.5.1"

[[deps.InlineStrings]]
deps = ["Parsers"]
git-tree-sha1 = "61feba885fac3a407465726d0c330b3055df897f"
uuid = "842dd82b-1e85-43dc-bf29-5d0ee9dffc48"
version = "1.1.2"

[[deps.InteractiveUtils]]
deps = ["Markdown"]
uuid = "b77e0a4c-d291-57a0-90e8-8db25a27a240"

[[deps.InverseFunctions]]
deps = ["Test"]
git-tree-sha1 = "b3364212fb5d870f724876ffcd34dd8ec6d98918"
uuid = "3587e190-3f89-42d0-90ee-14403ec27112"
version = "0.1.7"

[[deps.InvertedIndices]]
git-tree-sha1 = "bee5f1ef5bf65df56bdd2e40447590b272a5471f"
uuid = "41ab1584-1d38-5bbf-9106-f11c6c58b48f"
version = "1.1.0"

[[deps.IrrationalConstants]]
git-tree-sha1 = "7fd44fd4ff43fc60815f8e764c0f352b83c49151"
uuid = "92d709cd-6900-40b7-9082-c6be49f344b6"
version = "0.1.1"

[[deps.IteratorInterfaceExtensions]]
git-tree-sha1 = "a3f24677c21f5bbe9d2a714f95dcd58337fb2856"
uuid = "82899510-4779-5014-852e-03e436cf321d"
version = "1.0.0"

[[deps.JDF]]
deps = ["Blosc", "BufferedStreams", "CategoricalArrays", "DataAPI", "Dates", "InlineStrings", "Missings", "PooledArrays", "Serialization", "StatsBase", "Tables", "TimeZones", "WeakRefStrings"]
git-tree-sha1 = "f98a3c5210bd73adf9aa236546c4b4b3e6328025"
uuid = "babc3d20-cd49-4f60-a736-a8f9c08892d3"
version = "0.5.1"

[[deps.JLLWrappers]]
deps = ["Preferences"]
git-tree-sha1 = "abc9885a7ca2052a736a600f7fa66209f96506e1"
uuid = "692b3bcd-3c85-4b1f-b108-f13ce0eb3210"
version = "1.4.1"

[[deps.JSON]]
deps = ["Dates", "Mmap", "Parsers", "Unicode"]
git-tree-sha1 = "3c837543ddb02250ef42f4738347454f95079d4e"
uuid = "682c06a0-de6a-54ab-a142-c8b1cf79cde6"
version = "0.21.3"

[[deps.LazyArtifacts]]
deps = ["Artifacts", "Pkg"]
uuid = "4af54fe1-eca0-43a8-85a7-787d91b784e3"

[[deps.LibCURL]]
deps = ["LibCURL_jll", "MozillaCACerts_jll"]
uuid = "b27032c2-a3e7-50c8-80cd-2d36dbcbfd21"
version = "0.6.3"

[[deps.LibCURL_jll]]
deps = ["Artifacts", "LibSSH2_jll", "Libdl", "MbedTLS_jll", "Zlib_jll", "nghttp2_jll"]
uuid = "deac9b47-8bc7-5906-a0fe-35ac56dc84c0"
version = "7.84.0+0"

[[deps.LibGit2]]
deps = ["Base64", "NetworkOptions", "Printf", "SHA"]
uuid = "76f85450-5226-5b5a-8eaa-529ad045b433"

[[deps.LibSSH2_jll]]
deps = ["Artifacts", "Libdl", "MbedTLS_jll"]
uuid = "29816b5a-b9ab-546f-933c-edad1886dfa8"
version = "1.10.2+0"

[[deps.Libdl]]
uuid = "8f399da3-3557-5675-b5ff-fb832c97cbdb"

[[deps.LinearAlgebra]]
deps = ["Libdl", "OpenBLAS_jll", "libblastrampoline_jll"]
uuid = "37e2e46d-f89d-539d-b4ee-838fcccc9c8e"

[[deps.LogExpFunctions]]
deps = ["ChainRulesCore", "ChangesOfVariables", "DocStringExtensions", "InverseFunctions", "IrrationalConstants", "LinearAlgebra"]
git-tree-sha1 = "09e4b894ce6a976c354a69041a04748180d43637"
uuid = "2ab3a3ac-af41-5b50-aa03-7779005ae688"
version = "0.3.15"

[[deps.Logging]]
uuid = "56ddb016-857b-54e1-b83d-db4d58db5568"

[[deps.LoggingExtras]]
deps = ["Dates", "Logging"]
git-tree-sha1 = "5d4d2d9904227b8bd66386c1138cf4d5ffa826bf"
uuid = "e6f89c97-d47a-5376-807f-9c37f3926c36"
version = "0.4.9"

[[deps.Lz4_jll]]
deps = ["Artifacts", "JLLWrappers", "Libdl", "Pkg"]
git-tree-sha1 = "5d494bc6e85c4c9b626ee0cab05daa4085486ab1"
uuid = "5ced341a-0733-55b8-9ab6-a4889d929147"
version = "1.9.3+0"

[[deps.Markdown]]
deps = ["Base64"]
uuid = "d6f4376e-aef5-505a-96c1-9c027394607a"

[[deps.MbedTLS]]
deps = ["Dates", "MbedTLS_jll", "Random", "Sockets"]
git-tree-sha1 = "1c38e51c3d08ef2278062ebceade0e46cefc96fe"
uuid = "739be429-bea8-5141-9913-cc70e7f3736d"
version = "1.0.3"

[[deps.MbedTLS_jll]]
deps = ["Artifacts", "Libdl"]
uuid = "c8ffd9c3-330d-5841-b78e-0817d7145fa1"
version = "2.28.2+0"

[[deps.Missings]]
deps = ["DataAPI"]
git-tree-sha1 = "bf210ce90b6c9eed32d25dbcae1ebc565df2687f"
uuid = "e1d29d7a-bbdc-5cf2-9ac0-f12de2c33e28"
version = "1.0.2"

[[deps.Mmap]]
uuid = "a63ad114-7e13-5084-954f-fe012c677804"

[[deps.Mocking]]
deps = ["Compat", "ExprTools"]
git-tree-sha1 = "29714d0a7a8083bba8427a4fbfb00a540c681ce7"
uuid = "78c3b35d-d492-501b-9361-3d52fe80e533"
version = "0.7.3"

[[deps.MozillaCACerts_jll]]
uuid = "14a3606d-f60d-562e-9121-12d972cd8159"
<<<<<<< HEAD
version = "2022.2.1"

[[deps.Bybit]]
deps = ["Dates", "HTTP", "JSON", "Logging", "Printf", "SHA"]
path = "../Bybit"
uuid = "6b34612f-2f8c-4852-8832-29260c2555ec"
version = "0.1.0"
=======
version = "2022.10.11"
>>>>>>> 06fc311c

[[deps.NetworkOptions]]
uuid = "ca575930-c2e3-43a9-ace4-1e988b2c1908"
version = "1.2.0"

[[deps.Ohlcv]]
deps = ["CSV", "CategoricalArrays", "DataFrames", "Dates", "EnvConfig", "JDF", "Logging", "SortingAlgorithms", "Statistics", "Test", "TimeZones"]
path = "../Ohlcv"
uuid = "e843396b-f821-40ae-bf3d-c761b4200810"
version = "0.1.2"

[[deps.OpenBLAS_jll]]
deps = ["Artifacts", "CompilerSupportLibraries_jll", "Libdl"]
uuid = "4536629a-c528-5b80-bd46-f80d51c5b363"
version = "0.3.21+4"

[[deps.OrderedCollections]]
git-tree-sha1 = "85f8e6578bf1f9ee0d11e7bb1b1456435479d47c"
uuid = "bac558e1-5e72-5ebc-8fee-abe8a469f55d"
version = "1.4.1"

[[deps.Parsers]]
deps = ["Dates"]
git-tree-sha1 = "0044b23da09b5608b4ecacb4e5e6c6332f833a7e"
uuid = "69de0a69-1ddd-5017-9359-2bf0b02dc9f0"
version = "2.3.2"

[[deps.Pkg]]
deps = ["Artifacts", "Dates", "Downloads", "FileWatching", "LibGit2", "Libdl", "Logging", "Markdown", "Printf", "REPL", "Random", "SHA", "Serialization", "TOML", "Tar", "UUIDs", "p7zip_jll"]
uuid = "44cfe95a-1eb2-52ea-b672-e2afdf69b78f"
version = "1.9.2"

[[deps.PooledArrays]]
deps = ["DataAPI", "Future"]
git-tree-sha1 = "a6062fe4063cdafe78f4a0a81cfffb89721b30e7"
uuid = "2dfb63ee-cc39-5dd5-95bd-886bf059d720"
version = "1.4.2"

[[deps.Preferences]]
deps = ["TOML"]
git-tree-sha1 = "47e5f437cc0e7ef2ce8406ce1e7e24d44915f88d"
uuid = "21216c6a-2e73-6563-6e65-726566657250"
version = "1.3.0"

[[deps.PrettyTables]]
deps = ["Crayons", "Formatting", "Markdown", "Reexport", "Tables"]
git-tree-sha1 = "dfb54c4e414caa595a1f2ed759b160f5a3ddcba5"
uuid = "08abe8d2-0d0c-5749-adfa-8a2ac140af0d"
version = "1.3.1"

[[deps.Printf]]
deps = ["Unicode"]
uuid = "de0858da-6303-5e67-8744-51eddeeeb8d7"

[[deps.REPL]]
deps = ["InteractiveUtils", "Markdown", "Sockets", "Unicode"]
uuid = "3fa0cd96-eef1-5676-8a61-b3b8758bbffb"

[[deps.Random]]
deps = ["SHA", "Serialization"]
uuid = "9a3f8284-a2c9-5f02-9a11-845980a1fd5c"

[[deps.RecipesBase]]
git-tree-sha1 = "6bf3f380ff52ce0832ddd3a2a7b9538ed1bcca7d"
uuid = "3cdcf5f2-1ef4-517c-9805-6587b60abb01"
version = "1.2.1"

[[deps.Reexport]]
git-tree-sha1 = "45e428421666073eab6f2da5c9d310d99bb12f9b"
uuid = "189a3867-3050-52da-a836-e630ba90ab69"
version = "1.2.2"

[[deps.Requires]]
deps = ["UUIDs"]
git-tree-sha1 = "838a3a4188e2ded87a4f9f184b4b0d78a1e91cb7"
uuid = "ae029012-a4dd-5104-9daa-d747884805df"
version = "1.3.0"

[[deps.RollingFunctions]]
deps = ["LinearAlgebra", "Statistics", "StatsBase", "Test"]
git-tree-sha1 = "cdf9158377f81470b1b73c630d0853a3ec0c7445"
uuid = "b0e4dd01-7b14-53d8-9b45-175a3e362653"
version = "0.6.2"

[[deps.SHA]]
uuid = "ea8e919c-243c-51af-8825-aaa63cd721ce"
version = "0.7.0"

[[deps.SentinelArrays]]
deps = ["Dates", "Random"]
git-tree-sha1 = "db8481cf5d6278a121184809e9eb1628943c7704"
uuid = "91c51154-3ec4-41a3-a24f-3f23e20d615c"
version = "1.3.13"

[[deps.Serialization]]
uuid = "9e88b42a-f829-5b0c-bbe9-9e923198166b"

[[deps.SharedArrays]]
deps = ["Distributed", "Mmap", "Random", "Serialization"]
uuid = "1a1011a3-84de-559e-8e89-a11a2f7dc383"

[[deps.SimpleBufferStream]]
git-tree-sha1 = "874e8867b33a00e784c8a7e4b60afe9e037b74e1"
uuid = "777ac1f9-54b0-4bf8-805c-2214025038e7"
version = "1.1.0"

[[deps.Sockets]]
uuid = "6462fe0b-24de-5631-8697-dd941f90decc"

[[deps.SortingAlgorithms]]
deps = ["DataStructures"]
git-tree-sha1 = "c60ec5c62180f27efea3ba2908480f8055e17cee"
uuid = "a2af1166-a08f-5f64-846c-94a0d3cef48c"
version = "1.1.1"

[[deps.SparseArrays]]
deps = ["Libdl", "LinearAlgebra", "Random", "Serialization", "SuiteSparse_jll"]
uuid = "2f01184e-e22b-5df5-ae63-d93ebab69eaf"

[[deps.Statistics]]
deps = ["LinearAlgebra", "SparseArrays"]
uuid = "10745b16-79ce-11e8-11f9-7d13ad32a3b2"
version = "1.9.0"

[[deps.StatsAPI]]
deps = ["LinearAlgebra"]
git-tree-sha1 = "2c11d7290036fe7aac9038ff312d3b3a2a5bf89e"
uuid = "82ae8749-77ed-4fe6-ae5f-f523153014b0"
version = "1.4.0"

[[deps.StatsBase]]
deps = ["DataAPI", "DataStructures", "LinearAlgebra", "LogExpFunctions", "Missings", "Printf", "Random", "SortingAlgorithms", "SparseArrays", "Statistics", "StatsAPI"]
git-tree-sha1 = "642f08bf9ff9e39ccc7b710b2eb9a24971b52b1a"
uuid = "2913bbd2-ae8a-5f71-8c99-4fb6c76f3a91"
version = "0.33.17"

[[deps.SuiteSparse_jll]]
deps = ["Artifacts", "Libdl", "Pkg", "libblastrampoline_jll"]
uuid = "bea87d4a-7f5b-5778-9afe-8cc45184846c"
version = "5.10.1+6"

[[deps.TOML]]
deps = ["Dates"]
uuid = "fa267f1f-6049-4f14-aa54-33bafae1ed76"
version = "1.0.3"

[[deps.TableTraits]]
deps = ["IteratorInterfaceExtensions"]
git-tree-sha1 = "c06b2f539df1c6efa794486abfb6ed2022561a39"
uuid = "3783bdb8-4a98-5b6b-af9a-565f29a5fe9c"
version = "1.0.1"

[[deps.Tables]]
deps = ["DataAPI", "DataValueInterfaces", "IteratorInterfaceExtensions", "LinearAlgebra", "OrderedCollections", "TableTraits", "Test"]
git-tree-sha1 = "5ce79ce186cc678bbb5c5681ca3379d1ddae11a1"
uuid = "bd369af6-aec1-5ad0-b16a-f7cc5008161c"
version = "1.7.0"

[[deps.Tar]]
deps = ["ArgTools", "SHA"]
uuid = "a4e569a6-e804-4fa4-b0f3-eef7a1d5b13e"
version = "1.10.0"

[[deps.Test]]
deps = ["InteractiveUtils", "Logging", "Random", "Serialization"]
uuid = "8dfed614-e22c-5e08-85e1-65c5234f0b40"

[[deps.TestOhlcv]]
deps = ["DataFrames", "Dates", "EnvConfig", "Features", "Logging", "Ohlcv"]
path = "../TestOhlcv"
uuid = "25367296-6685-45a3-8020-c7a9e6d5ef78"
version = "0.1.2"

[[deps.TimeZones]]
deps = ["Dates", "Downloads", "InlineStrings", "LazyArtifacts", "Mocking", "Printf", "RecipesBase", "Serialization", "Unicode"]
git-tree-sha1 = "0a4d8838dc28b4bcfaa3a20efb8d63975ad6781d"
uuid = "f269a46b-ccf7-5d73-abea-4c690281aa53"
version = "1.8.0"

[[deps.TranscodingStreams]]
deps = ["Random", "Test"]
git-tree-sha1 = "216b95ea110b5972db65aa90f88d8d89dcb8851c"
uuid = "3bb67fe8-82b1-5028-8e26-92a6c54297fa"
version = "0.9.6"

[[deps.URIs]]
git-tree-sha1 = "97bbe755a53fe859669cd907f2d96aee8d2c1355"
uuid = "5c2747f8-b7ea-4ff2-ba2e-563bfd36b1d4"
version = "1.3.0"

[[deps.UUIDs]]
deps = ["Random", "SHA"]
uuid = "cf7118a7-6976-5b1a-9a39-7adc72f591a4"

[[deps.Unicode]]
uuid = "4ec0a83e-493e-50e2-b9ac-8f72acf5a8f5"

[[deps.WeakRefStrings]]
deps = ["DataAPI", "InlineStrings", "Parsers"]
git-tree-sha1 = "b1be2855ed9ed8eac54e5caff2afcdb442d52c23"
uuid = "ea10d353-3f73-51f8-a26c-33c1cb351aa5"
version = "1.4.2"

[[deps.Zlib_jll]]
deps = ["Libdl"]
uuid = "83775a58-1f1d-513f-b197-d71354ab007a"
version = "1.2.13+0"

[[deps.Zstd_jll]]
deps = ["Artifacts", "JLLWrappers", "Libdl", "Pkg"]
git-tree-sha1 = "e45044cd873ded54b6a5bac0eb5c971392cf1927"
uuid = "3161d3a3-bdf6-5164-811a-617609db77b4"
version = "1.5.2+0"

[[deps.libblastrampoline_jll]]
deps = ["Artifacts", "Libdl"]
uuid = "8e850b90-86db-534c-a0d3-1478176c7d93"
version = "5.8.0+0"

[[deps.nghttp2_jll]]
deps = ["Artifacts", "Libdl"]
uuid = "8e850ede-7688-5339-a07c-302acd2aaf8d"
version = "1.48.0+0"

[[deps.p7zip_jll]]
deps = ["Artifacts", "Libdl"]
uuid = "3f19e933-33d8-53b3-aaab-bd5110c3b7a0"
version = "17.4.0+0"<|MERGE_RESOLUTION|>--- conflicted
+++ resolved
@@ -89,11 +89,7 @@
 version = "4.1.1"
 
 [[deps.CryptoXch]]
-<<<<<<< HEAD
-deps = ["CSV", "DataAPI", "DataFrames", "Dates", "EnvConfig", "JDF", "Logging", "Bybit", "Ohlcv", "TestOhlcv"]
-=======
 deps = ["Bybit", "CSV", "DataAPI", "DataFrames", "Dates", "EnvConfig", "JDF", "Logging", "Ohlcv", "SortingAlgorithms", "TestOhlcv"]
->>>>>>> 06fc311c
 path = "../CryptoXch"
 uuid = "377c31d0-5293-4e5d-923f-2b5362fd66a9"
 version = "0.1.3"
@@ -324,17 +320,7 @@
 
 [[deps.MozillaCACerts_jll]]
 uuid = "14a3606d-f60d-562e-9121-12d972cd8159"
-<<<<<<< HEAD
-version = "2022.2.1"
-
-[[deps.Bybit]]
-deps = ["Dates", "HTTP", "JSON", "Logging", "Printf", "SHA"]
-path = "../Bybit"
-uuid = "6b34612f-2f8c-4852-8832-29260c2555ec"
-version = "0.1.0"
-=======
 version = "2022.10.11"
->>>>>>> 06fc311c
 
 [[deps.NetworkOptions]]
 uuid = "ca575930-c2e3-43a9-ace4-1e988b2c1908"
