--- conflicted
+++ resolved
@@ -29,11 +29,7 @@
 datapathprefix = "crypto/"
 otherpathprefix = "crypto/"
 authpathprefix = ".catalyst/data/exchanges/bybit/"
-<<<<<<< HEAD
-cachepath = datapathprefix * "cache/"
-=======
 logfilespath = datapathprefix * "logs/"
->>>>>>> 06fc311c
 datapath = "Features/"
 configmode = production
 authorization = nothing
