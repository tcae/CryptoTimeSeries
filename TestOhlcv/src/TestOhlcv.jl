
module TestOhlcv

using Dates, DataFrames, Logging
using EnvConfig, Ohlcv

"""
Returns cumulative sine function samples by adding sines on each other described by parameters given as a tuple (periodsamples, offset, amplitude).
The parameter samples defines the length of the returned functioni samples and level the zero level of the function.
"""
function sinesamples(samples, level, sineparams)
    y = zeros(Float32, samples) .+ level
    x = collect(1:samples) .- 1
    for (periodsamples, offset, amplitude) in sineparams
        println("sinedata: periodsamples=$periodsamples, offset=$offset, level=$level, amplitude=$amplitude")
        # show(DataFrame(x=x, y=y))
        @. y += sin((x + offset) * 2 * pi / (periodsamples)) * amplitude
    end
    x .+= 1
    return x, y
end

"""
returns ohlcv data starting 2019-01-02 01:11 for - by default 5.7 years
"""
function sinedata(periodminutes, totalminutes=3000000, offset=0, overlayperiodmultiple = 1)
    price::Float32 = 2  # 200
    volumeconst::Float32 = 100
    amplitude::Float32 = 0.07  # 0.007  # 0.7% of price
    firstutc = DateTime("2019-01-02 01:11:28:121", "y-m-d H:M:S:s")
    firstutc = round(firstutc, Dates.Minute)
    # lastutc = round(lastutc, Dates.Minute)
    # first is the reference point to reproduce the pattern
    # minutes = Int((Dates.Minute(lastutc - firstutc) + Dates.Minute(1)) / Dates.Minute(1))
    # display(minutes)
    # minutes are used as degrees, i.e. 1 full sinus = 360 degree = 6h
    x1 = [(m + offset) * pi * 2 / periodminutes for m in 1:totalminutes]
    # x = [m * pi / (minutes/2) for m in 1:minutes]
    y1 = sin.(x1)
    variation = -cos.(x1) .* 0.01
    # display(y)
    timestamp = [firstutc + Dates.Minute(m) for m in 1:totalminutes]
    x2 = [(m + offset) * pi * 2 / (periodminutes * overlayperiodmultiple) for m in 1:totalminutes]
    y2 = overlayperiodmultiple > 0 ? sin.(x2) : 0
    y = y1 .* y2 + y2
    # display(timestamp)
    # open =   (y / 4)
    # high =   (y / 2)
    # low =    (y / 2)
    # close =  (y / 4)
    open::Vector{Float32} =  price .* (y .* amplitude .+ 1 .+ variation ./ 4)
    high::Vector{Float32} =  price .* (y .* amplitude .+ 1 .+ 0.01 ./ 2)
    low::Vector{Float32} =   price .* (y .* amplitude .+ 1 .- 0.01 ./ 2)
    close::Vector{Float32} = price .* (y .* amplitude .+ 1 .- variation ./ 4)
    @assert low <= open <= high "low $(low) <= open $(open) <= high $(high)"
    @assert low <= close <= high "low $(low) <= close $(close) <= high $(high)"
    volume::Vector{Float32} = (1.1 .- abs.(y1)) .* volumeconst
    df = DataFrame(opentime=timestamp, open=open, high=high, low=low, close=close, basevolume=volume)
    df[:, :pivot] = Ohlcv.pivot(df)
    return df
end

function oldsinedata(periodminutes, periods)
    price = 2  # 200
    volumeconst = 100
    amplitude = 0.007  # 0.5% of price
    firstutc = DateTime("2019-01-02 01:11:28:121", "y-m-d H:M:S:s")
    firstutc = round(firstutc, Dates.Minute)
    # lastutc = round(lastutc, Dates.Minute)
    # first is the reference point to reproduce the pattern
    # minutes = Int((Dates.Minute(lastutc - firstutc) + Dates.Minute(1)) / Dates.Minute(1))
    # display(minutes)
    # minutes are used as degrees, i.e. 1 full sinus = 360 degree = 6h
    minutes = periodminutes * periods
    x = [m * pi * 2 / periodminutes for m in 1:minutes]
    y = (sin.(x) + sin.(2 * x)) / 2
    variation = -cos.(x) .* 0.01
    # display(y)
    timestamp = [firstutc + Dates.Minute(m) for m in 1:minutes]
    # display(timestamp)
    # open =   (y / 4)
    # high =   (y / 2)
    # low =    (y / 2)
    # close =  (y / 4)
    open =  price .* (y .* amplitude .+ 1 .+ variation ./ 4)
    high =  price .* (y .* amplitude .+ 1 .+ 0.01 ./ 2)
    low =   price .* (y .* amplitude .+ 1 .- 0.01 ./ 2)
    close = price .* (y .* amplitude .+ 1 .- variation ./ 4)
    volume = (1.1 .- abs.(y)) .* volumeconst
    df = DataFrame(opentime=timestamp, open=open, high=high, low=low, close=close, basevolume=volume)
    df[:, :pivot] = Ohlcv.pivot(df)
    return df
end

singlesine(periodminutes, amplitude, initialoffset, level, totalminutes) =
    [sin((ix + initialoffset)/periodminutes*2*pi) * amplitude + level for ix in 1:totalminutes]

function triplesine(period1, period2, period3, amplitude, initialoffset, level, totalminutes)
    y1 = singlesine(period1, amplitude, initialoffset, 0, totalminutes)
    y2 = singlesine(period2, amplitude, initialoffset, 0, totalminutes)
    y3 = singlesine(period3, amplitude, initialoffset, 0, totalminutes)
    y = y1 + y2 + y3 .+ level
    return y
end

function singlesineohlcv(period, amplitude, initialoffset, level, totalminutes)
    open = singlesine(period, amplitude, initialoffset, level*0.98, totalminutes)
    close = singlesine(period, amplitude, initialoffset, level*1.02, totalminutes)
    high = singlesine(period, amplitude+0.1, initialoffset, level*1.05, totalminutes)
    low = singlesine(period, amplitude-0.1, initialoffset, level*0.95, totalminutes)
    y = singlesine(period, amplitude, initialoffset, 0, totalminutes)

    volume = (1.1 .+ abs.(y)) .* 1
    return open, high, low, close, volume
end

function triplesineohlcv(period1, period2, period3, amplitude, initialoffset, level, totalminutes)
    open = triplesine(period1, period2, period3, amplitude, initialoffset, level*0.98, totalminutes)
    close = triplesine(period1, period2, period3, amplitude, initialoffset, level*1.02, totalminutes)
    high = triplesine(period1, period2, period3, amplitude+0.1, initialoffset, level*1.05, totalminutes)
    low = triplesine(period1, period2, period3, amplitude-0.1, initialoffset, level*0.95, totalminutes)
    y = triplesine(period1, period2, period3, amplitude, initialoffset, 0, totalminutes)

    volume = (1.1 .+ abs.(y)) .* 1
    return open, high, low, close, volume
end


function sinedata_test()
    ohlcv = sinedata(20, 3)
    # display(ohlcv.df)
end

function singlesine(startdt::DateTime, enddt::DateTime=Dates.now(), interval="1m")
    # totalminutes = Dates.value(ceil(enddt, Dates.Minute(1)) - floor(startdt, Dates.Minute(1)))
    df = sinedata(2*60, 3000000)
    # df.opentime = [startdt + Dates.Minute(m) for m in 1:totalminutes]
    df = df[startdt .<= df.opentime .<= enddt, :]
    # println("test single sinus $(size(df))")
    df = Ohlcv.accumulate(df, interval)
    return df
end

function doublesine(startdt::DateTime, enddt::DateTime=Dates.now(), interval="1m")
    # totalminutes = Dates.value(ceil(enddt, Dates.Minute(1)) - floor(startdt, Dates.Minute(1)))
    df = sinedata(2*60, 3000000, 0, 10.5)
    # df.opentime = [startdt + Dates.Minute(m) for m in 1:totalminutes]
    df = df[startdt .<= df.opentime .<= enddt, :]
    # println("test double sinus $(size(df))")
    df = Ohlcv.accumulate(df, interval)
    return df
end

function testdataframe(base::String, startdt::DateTime, enddt::DateTime=Dates.now(), interval="1m", cryptoquote=EnvConfig.cryptoquote)
    dispatch = Dict(
        "sine" => singlesine,
        "doublesine" => doublesine
    )
    testbase = base
    if !(base in keys(dispatch))
<<<<<<< HEAD
        @warn "unknown testohlcv test base: $base - fallback: using sine to fill $base"
=======
        @info "unknown testohlcv test base: $base - fallback: using sine to fill $base"
>>>>>>> 06fc311c
        testbase = "sine"
    end
    df = dispatch[testbase](startdt, enddt, interval)
    if df === nothing
        @warn "unexpected missing df" base testbase startdt enddt interval
    # else
    #     println("testdataframe df size: $(size(df,1)) names: $(names(df))  $base $startdt $enddt $interval")
    end
    Ohlcv.addpivot!(df)
    return df
end

function testohlcv(base::String, startdt::DateTime, enddt::DateTime=Dates.now(), interval="1m", cryptoquote=EnvConfig.cryptoquote)
    ohlcv = Ohlcv.defaultohlcv(base)
    df = testdataframe(base, startdt, enddt, interval, cryptoquote)
    ohlcv = Ohlcv.setdataframe!(ohlcv, df)
    return ohlcv
end

end<|MERGE_RESOLUTION|>--- conflicted
+++ resolved
@@ -158,11 +158,7 @@
     )
     testbase = base
     if !(base in keys(dispatch))
-<<<<<<< HEAD
-        @warn "unknown testohlcv test base: $base - fallback: using sine to fill $base"
-=======
         @info "unknown testohlcv test base: $base - fallback: using sine to fill $base"
->>>>>>> 06fc311c
         testbase = "sine"
     end
     df = dispatch[testbase](startdt, enddt, interval)
